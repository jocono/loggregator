package sinkserver_test

import (
	messagetesthelpers "github.com/cloudfoundry/loggregatorlib/logmessage/testhelpers"
	"github.com/stretchr/testify/assert"
	"loggregator/sinkserver"
	"regexp"
	testhelpers "server_testhelpers"
	"testing"
	"time"
)

// this test fails intermittently
func TestThatItSendsAllDataToOnlyAuthoritiveMessagesWithDrainUrls(t *testing.T) {
	client1ReceivedChan := make(chan []byte)
	client2ReceivedChan := make(chan []byte)

	fakeSyslogDrain1, err := NewFakeService(client1ReceivedChan, "127.0.0.1:34569")
	assert.NoError(t, err)
	fakeSyslogDrain1.Serve()
	defer fakeSyslogDrain1.Stop()
	<-fakeSyslogDrain1.ReadyChan

	fakeSyslogDrain2, err := NewFakeService(client2ReceivedChan, "127.0.0.1:34540")
	assert.NoError(t, err)
	fakeSyslogDrain2.Serve()
	defer fakeSyslogDrain2.Stop()
	<-fakeSyslogDrain2.ReadyChan

	expectedMessageString := "Some Data"
	message := messagetesthelpers.NewMessageWithSyslogDrain(t, expectedMessageString, "myApp", "syslog://localhost:34569")
	dataReadChannel <- message

	select {
	case <-time.After(200 * time.Millisecond):
		t.Errorf("Did not get message 1")
	case message := <-client1ReceivedChan:
		assert.Contains(t, string(message), expectedMessageString)
	}

	expectedSecondMessageString := "loggregator myApp: loggregator myApp: Some More Data"
	logMessage2 := messagetesthelpers.NewLogMessage(expectedSecondMessageString, "myApp")
	sourceName := "DEA"
	logMessage2.SourceName = &sourceName
	logMessage2.DrainUrls = []string{"syslog://localhost:34540"}
	message2 := messagetesthelpers.NewMessageFromLogMessage(t, logMessage2)

	dataReadChannel <- message2

	select {
	case <-time.After(200 * time.Millisecond):
		t.Errorf("Did not get message 2")
	case message := <-client1ReceivedChan:
		matched, _ := regexp.MatchString(`<14>1 \d{4}-\d{2}-\d{2}T\d{2}:\d{2}:\d{2}([-+]\d{2}:\d{2}) loggregator myApp \[DEA\] - - loggregator myApp: loggregator myApp: Some More Data`, string(message))
		assert.True(t, matched, string(message))
	case <-client2ReceivedChan:
		t.Error("Should not have gotten the new message in this drain")
	}
}

func TestThatItDoesNotRegisterADrainIfItsURLIsBlacklisted(t *testing.T) {
	receivedChan := make(chan []byte, 2)
	testhelpers.AddWSSink(t, receivedChan, BLACKLIST_SERVER_PORT, sinkserver.TAIL_LOGS_PATH+"?app=myApp01")
	WaitForWebsocketRegistration()

	clientReceivedChan := make(chan []byte)

	blackListedSyslogDrain, err := NewFakeService(clientReceivedChan, "127.0.0.1:34570")
	defer blackListedSyslogDrain.Stop()
	assert.NoError(t, err)
	blackListedSyslogDrain.Serve()
	<-blackListedSyslogDrain.ReadyChan

	message1 := messagetesthelpers.NewMessageWithSyslogDrain(t, "Some Data", "myApp01", "syslog://127.0.0.1:34570")
	blackListDataReadChannel <- message1

	assertMessageNotOnChannel(t, 1000, clientReceivedChan, "Should not have received message on blacklisted Syslog drain")

	select {
	case <-time.After(1 * time.Second):
		t.Errorf("Did not get the real message.")
<<<<<<< HEAD
	case receivedMessage := <-receivedChan:
=======
	case receivedMessage, ok := <-receivedChan:
		if !ok {
			t.Fatal("Error reading from channel.")
		}
>>>>>>> 55027a3a
		messagetesthelpers.AssertProtoBufferMessageContains(t, "Some Data", receivedMessage)
	}

	select {
	case <-time.After(1 * time.Second):
		t.Errorf("Did not get the error message about the blacklisted syslog drain.")
	case receivedMessage, ok := <-receivedChan:
		if !ok {
			t.Fatal("Error reading from channel.")
		}
		messagetesthelpers.AssertProtoBufferMessageContains(t, "URL is blacklisted", receivedMessage)
	}
}

func assertMessageOnChannel(t *testing.T, timeout int, receiveChan chan []byte, errorMessage string, expectedMessage string) {
	select {
	case <-time.After(time.Duration(timeout) * time.Millisecond):
		t.Errorf("%s", errorMessage)
	case message := <-receiveChan:
		assert.Contains(t, string(message), expectedMessage)
	}
}

func assertMessageNotOnChannel(t *testing.T, timeout int, receiveChan chan []byte, errorMessage string) {
	select {
	case <-time.After(time.Duration(timeout) * time.Millisecond):
	case message := <-receiveChan:
		t.Errorf("%s %s", errorMessage, string(message))
	}
}<|MERGE_RESOLUTION|>--- conflicted
+++ resolved
@@ -79,14 +79,10 @@
 	select {
 	case <-time.After(1 * time.Second):
 		t.Errorf("Did not get the real message.")
-<<<<<<< HEAD
-	case receivedMessage := <-receivedChan:
-=======
 	case receivedMessage, ok := <-receivedChan:
 		if !ok {
 			t.Fatal("Error reading from channel.")
 		}
->>>>>>> 55027a3a
 		messagetesthelpers.AssertProtoBufferMessageContains(t, "Some Data", receivedMessage)
 	}
 
